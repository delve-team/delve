--- conflicted
+++ resolved
@@ -2,10 +2,9 @@
 
 import numpy as np
 import torch
-from delve.metrics import latent_pca
+from delve.metrics import latent_pca, latent_iterative_pca
 
-from typing import Dict
-COVARIANCE_MATRICES = Dict[object, CovarianceMatrix]
+
 
 def get_training_state(layer:torch.nn.Module):
     training_state = 'train' if layer.training else 'eval'
@@ -30,14 +29,11 @@
     if prop in ('train_eig_vals', 'eval_eig_vals'):
         layer_history = get_layer_prop(layer, f'{training_state}_layer_history')
         # calculate eigenvalues
-<<<<<<< HEAD
-        eig_vals = latent_iterative_pca(layer, layer_history)
-=======
+
         if hasattr(layer, 'conv_method'):
-            eig_vals = latent_pca(layer_history, conv_method=layer.conv_method)
+            eig_vals = latent_iterative_pca(layer, layer_history, conv_method=layer.conv_method)
         else:
-            eig_vals = latent_pca(layer_history)
->>>>>>> b49f2a1f
+            eig_vals = latent_iterative_pca(layer, layer_history)
         return eig_vals
     elif prop == 'param_eig_vals':
         layer_svd = get_layer_prop(layer, 'layer_svd')
