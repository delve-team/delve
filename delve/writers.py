--- conflicted
+++ resolved
@@ -7,11 +7,7 @@
 import warnings
 from abc import ABC, abstractmethod
 from shutil import make_archive
-<<<<<<< HEAD
 from typing import Callable, Dict, List, Tuple
-=======
-from typing import Callable, List, Tuple, Dict
->>>>>>> 749d0c81
 
 import matplotlib
 import numpy as np
