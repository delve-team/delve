from typing import Union

import numpy as np

<<<<<<< HEAD
from mdp.utils import CovarianceMatrix
from delve.utils import COVARIANCE_MATRICES


=======
>>>>>>> b49f2a1f
def get_eigenval_diversity_index(eig_vals: np.ndarray):
    """Return Simpson diversity index of eigvalue explained variance ratios.
    Args:
        eig_vals   : eigenvalues in descending order

    """
    tot = sum(eig_vals)
    var_exp = [(i / tot) for i in eig_vals]
    simpson_di = sum(x**2 for x in var_exp) * 100
    return simpson_di


def get_explained_variance(eig_vals: np.ndarray,
                           threshold: float = 0.99,
                           return_cum: bool = False):
    """Return number of `eig_vals` needed to explain `threshold`*100 percent of variance
    Args:
        eig_vals   : numpy.ndarray of eigenvalues in descending order
        threshold  : percent of variance to explain
        return_cum : return the cumulative array of eigenvalues
    Return:
        nr_eig_vals : int
        cum_var_exp : numpy.ndarray

            or

        nr_eig_vals : int
    """
    tot = sum(eig_vals)
    var_exp = [(i / tot) for i in eig_vals]
    cum_var_exp = np.cumsum(var_exp)
    nr_eig_vals = np.argmax(cum_var_exp > threshold)
    if return_cum:
        return nr_eig_vals, cum_var_exp
    return nr_eig_vals


def get_layer_saturation(nr_eig_vals: np.ndarray, layer_width: int) -> int:
    saturation = round(100 * nr_eig_vals / layer_width, 2)
    return saturation


def _get_cov(layer_history: Union[list, np.ndarray],
             subsample_rate: int = 50,
             window_size: int = 100,
             conv_method: str='median'):
    """Get covariance matrix of layer activation history.
    Args:
        subsample_rate : int, subsample rate before calculating PCs
        window_size    : int, how many activations to use for calculating principal components
        conv_method    : str, method for sampling convolutional layer, eg, median
    """
    history_array = np.vstack(layer_history[-window_size:])  # list to array

    if len(history_array.shape) == 4:  # conv layer (B x C x H x W)
        if conv_method == 'median':
            history_array = np.median(history_array, axis=(2, 3))  # channel median
        elif conv_method == 'max':
            history_array = np.max(history_array, axis=(2, 3))  # channel median
        elif conv_method == 'mean':
            history_array = np.mean(history_array, axis=(2, 3))  # channel median
    history_array = history_array.reshape(history_array.shape[0], -1)
    assert (len(history_array.shape) is
            2), "Stacked layer history shape is {}, \
        should be 2".format(history_array.shape)
    embeddings = np.vstack(
        history_array)[::subsample_rate]  # subsample every Nth representation
    cov = np.cov(embeddings.T)
    return cov

def _get_iterative_cov(layer, batch):
    if not layer in COVARIANCE_MATRICES:
        COVARIANCE_MATRICES[layer] = CovarianceMatrix()
        COVARIANCE_MATRICES[layer]._init_internals(batch)
    COVARIANCE_MATRICES[layer].update(batch)
    return COVARIANCE_MATRICES[layer]._cov_mtx


def latent_pca(layer_history: list, conv_method:str='median'):
    """Get NxN matrix of principal components sorted in descending order from `layer_history`
    Args:
        layer_history : list, layer outputs during training
        conv_method   : method for sampling convolutional layer input if layer is conv2D
    Returns:
        eig_vals       : numpy.ndarray of absolute value of eigenvalues, sorted in descending order
        P              : numpy.ndarray, NxN square matrix of principal components calculated over training

    """
    cov = _get_cov(layer_history, conv_method=conv_method)
    eig_vals = np.linalg.eigvalsh(cov)

    # Sort the eigenvalues from high to low
    eig_vals = sorted(eig_vals, reverse=True)
    return eig_vals

def latent_iterative_pca(layer, batch):
    """Get NxN matrix of principal components sorted in descending order from `layer_history`
    Args:
        layer_history : list, layer outputs during training
    Returns:
        eig_vals       : numpy.ndarray of absolute value of eigenvalues, sorted in descending order
        P              : numpy.ndarray, NxN square matrix of principal components calculated over training

    """
    cov = _get_iterative_cov(layer, batch)
    eig_vals = np.linalg.eigvalsh(cov)

    # Sort the eigenvalues from high to low
    eig_vals = sorted(eig_vals, reverse=True)
    return eig_vals


def latent_svd(layer_history: list):
    """Get NxN matrix of sorted (largest to smallest) singular values from `layer_history`
    Args:
        layer_history : list, layer outputs during training
    Returns:
        eig_vals  : numpy.ndarray of eigenvalues, sorted in descending order
        eig_vecs   : numpy.ndarray, NxN square matrix of eigenvectors calculated over training

    NOTE: Method is experimental.
    """
    cov = _get_cov(layer_history)
    u, s, eig_vecs = np.linalg.svd(cov)
    eig_vals = s**2
    return eig_vals, eig_vecs


def batch_mean(batch: np.ndarray):
    """Get mean of first vector in `batch`."""  # TODO: Add support for non-dense layers.
    return np.mean(batch[0])


def batch_cov(batch: np.ndarray):
    """Get covariance of first instance in `batch`."""  # TODO: Add support for non-dense layers.
    return np.cov(batch[0])<|MERGE_RESOLUTION|>--- conflicted
+++ resolved
@@ -1,14 +1,11 @@
 from typing import Union
 
 import numpy as np
+from mdp.utils import CovarianceMatrix
+from typing import Dict
+from mdp.utils import CovarianceMatrix
+COVARIANCE_MATRICES = dict()
 
-<<<<<<< HEAD
-from mdp.utils import CovarianceMatrix
-from delve.utils import COVARIANCE_MATRICES
-
-
-=======
->>>>>>> b49f2a1f
 def get_eigenval_diversity_index(eig_vals: np.ndarray):
     """Return Simpson diversity index of eigvalue explained variance ratios.
     Args:
@@ -79,11 +76,23 @@
     cov = np.cov(embeddings.T)
     return cov
 
-def _get_iterative_cov(layer, batch):
+def _get_iterative_cov(layer, batch, conv_method: str='median'):
+
+    #batch = batch[-1]
+
+    if len(batch.shape) == 4:  # conv layer (B x C x H x W)
+        if conv_method == 'median':
+            batch = np.median(batch, axis=(2, 3))  # channel median
+        elif conv_method == 'max':
+            batch = np.max(batch, axis=(2, 3))  # channel median
+        elif conv_method == 'mean':
+            batch = np.mean(batch, axis=(2, 3))
+
     if not layer in COVARIANCE_MATRICES:
         COVARIANCE_MATRICES[layer] = CovarianceMatrix()
         COVARIANCE_MATRICES[layer]._init_internals(batch)
-    COVARIANCE_MATRICES[layer].update(batch)
+    else:
+        COVARIANCE_MATRICES[layer].update(batch)
     return COVARIANCE_MATRICES[layer]._cov_mtx
 
 
@@ -104,7 +113,7 @@
     eig_vals = sorted(eig_vals, reverse=True)
     return eig_vals
 
-def latent_iterative_pca(layer, batch):
+def latent_iterative_pca(layer, batch, conv_method: str = 'median'):
     """Get NxN matrix of principal components sorted in descending order from `layer_history`
     Args:
         layer_history : list, layer outputs during training
@@ -113,7 +122,7 @@
         P              : numpy.ndarray, NxN square matrix of principal components calculated over training
 
     """
-    cov = _get_iterative_cov(layer, batch)
+    cov = _get_iterative_cov(layer, batch, conv_method=conv_method)
     eig_vals = np.linalg.eigvalsh(cov)
 
     # Sort the eigenvalues from high to low
