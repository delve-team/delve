---
title: 'Delve: Neural Network Eigenspace Computation and Visualization'
tags:
  - Python
  - deep learning
  - saturation
authors:
  - name: Justin Shenk^[co-first author]
    orcid: 0000-0002-0664-7337
    affiliation: "1,2"
  - name: Mats L. Richter^[co-first author]
    affiliation: 2
    orcid: 0000-0002-9525-9730
  - name: Wolf Byttner
    affiliation: 3
    orcid: 0000-0002-9525-9730
affiliations:
 - name: VisioLab, Berlin, Germany
   index: 1
 - name: Institute of Cognitive Science, University of Osnabrueck, Osnabrueck, Germany
   index: 2
 - name: Rapid Health, London, England, United Kingdom
   index: 3
date: 16 August 2021
bibliography: paper.bib
---

# Summary
Designing neural networks is a complex task.
<<<<<<< HEAD
Several tools exist which allow analyzing neural networks after and during training.
Tools such as ... allow ...
=======

Several tools exist which allow analyzing neural networks after and during training.
These techniques can be characterized by their focus on either data or model as well as their general abstractness.
Examples for abstract model oriented techniques are tools for analyzing the sharpness of local
optima [@keskar;@sensitivitygoogle], which can be an indicator for the generalizing capeabilities of the trained models.
In these scenarios the complex of dataset and model is reduced to the error surface, allowing for insights into the differences between different setups.
A less abstract data-centric technique GradCam by Selvaraju et al. [@gradcam;@gradcamplusplus], which reduce the model to a set of class-activation maps that can be overlayed over individual data points to get an intuitive understanding of the inference process.
SVCCA [@svcca;@svcca2] can be considered model centric and a middle ground in terms of abstractness, since it allows the comparative analysis 
on the features extracted by specific layers.
SVCCA is also relevant from a functional perspective for this work, since it uses singular value decomposition as a core technique to obtain the analysis results.
Another model centric tool that allows for a layer by layer analysis are logistic regression probes [@alain2016], which utilize logistic regressions trained on the output
of a hidden layer to measure the linear seperability of the data and thus the quality of the intermediate solution quality of a classifier model.
>>>>>>> e560c228

The latter is of great importance for this work, since Logistic Regression Probes are often used to compare models and identify the contribution of layers to overall performance [@feature-space;@sizematters;@goingdeeper] and to demonstrate that the saturation metric can is capable of showing parameter-inefficienies in neural netwoork architectures.

However, the aforementioned  tools have significant limitation in terms of their usefulness in practical application scenarios, where these tools 
are to be used to improve the performance of a given model.
In case of data centric tools like GradCam the solution propagates back to the data, which makes it hard to derive decisions regarding the neural architecture.
However, the biggest concern in all aforementioned tools are the cost in computational resources and the integration of the analysis into the workflow
of a deep learning practicioner.
Tools like SVCCA and Logistic Regression Probes require complex and computationally expensive procedures that need to be conducted after training.
This naturally limits these techniques to small benchmarks and primarily academic datasets like Cifar10 [@feature-space].
A analysis tool that is to be used during the development of a deep learning based model needs to be able to be used with little computational and workflow overhead as possible.
Ideally the analysis can be done life while the training is in progress, allowing the researcher to interupt potentially long running training session to improve the model.
Saturation was proposed in 2018 [@Shenk:Thesis:2018] and later refined [@feature-space] and is the only known analysis technique known to the authors 
that has this capability while also allowing to identify parameter-inefficiencies in the setup [@feature-space;@sizematters;@goingdeeper].
In order to make saturation usable an application scenario, it is necessary to provide a easy-to-use framework that allows for an integration of the tool into the normal training and inference code with only minimaly invasive changes.
It is also necessary that the computation and analysis can be done online as part of the regular forward pass of the model, to make the integration as seemless as possible.

The Python package Delve provides a framework for allowing a seemless and minimal overhead integration for saturation and 
other statistical analysis of neural network layer eigenspaces.
Delve hooks into PyTorch [@pytorch] models and allows saving statistics via TensorBoard [@tensorflow2015-whitepaper] events or CSV writers. 
A comprehensive source of documentation is provided on the home page
([http://delve-docs.readthedocs.io](delve-docs.readthedocs.io)).

## Statement of Need
Research on changes in neural network representations has exploded in the past years [@svcca;@svcca2;@gradcam;@kernelPCA;@alain2016;@featureAttribution].
Furthermore, researchers who are interested in developing novel algorithms must implement from scratch much of the computational and algorithmic infrastructure for analysis and visualization.
By packaging a library that is particularly useful for extracting statistics from neuarl network training, future researchers can benefit from access to a high-level interface and clearly documented methods for their work.

## Overview of the Library
The software is structured into several modules which distribute tasks. Full details are available at <https://delve-docs.readthedocs.io/>.

The TensorBoardX `SummaryWriter` [@tensorflow2015-whitepaper] is used to efficiently save artifacts like images or statistics during training with minimal interruption.
A variety of statistics can be observed:

| Identifier | Statistic |
|------------|----------------------------------------------------------------------------------|
| idim | intrinsic dimensionality                                                               |
| lsat | layer saturation (intrinsic dimensionality divided by feature space dimensionalit      |
| cov  | the covariance-matrix (only saveable using the 'npy' save strategy)                    |
| det  | the determinant of the covariance matrix (also known as generalized variance)          |
| trc  | the trace of the covariance matrix, a measure of variance of the data                  |
| dtrc | the trace of the diagonal matrix, another way of measuring the dispersion of the data. |
| lsat | layer saturation (intrinsic dimensionality divided by feature space dimensionality)    |


Several layers are supported:

* Convolutional
* Linear
* LSTM
  
## Eigendecomposition of the feature covariance matrix

<<<<<<< HEAD
Saturation is a measure of the rank of the layer feature eigenspace introduced by [@Shenk:Thesis:2018;@spectral-analysis] and extended for ... [@feature-space].
Covariance matrix of features is computed online as described in [@feature-space]...
=======
Saturation is a measure of the rank of the layer feature eigenspace introduced by [@Shenk:Thesis:2018;@spectral-analysis] and further explored in[@feature-space].

Covariance matrix of features is computed online as described in [@feature-space]:
>>>>>>> e560c228

$$Q(Z_l, Z_l) = \frac{\sum^{B}_{b=0}A_{l,b}^T A_{l,b}}{n} -(\bar{A}_l \bigotimes \bar{A}_l)$$

for $B$ batches of layer output matrix $A_l$ and $n$ number of samples.

# References
<|MERGE_RESOLUTION|>--- conflicted
+++ resolved
@@ -1,113 +1,103 @@
----
-title: 'Delve: Neural Network Eigenspace Computation and Visualization'
-tags:
-  - Python
-  - deep learning
-  - saturation
-authors:
-  - name: Justin Shenk^[co-first author]
-    orcid: 0000-0002-0664-7337
-    affiliation: "1,2"
-  - name: Mats L. Richter^[co-first author]
-    affiliation: 2
-    orcid: 0000-0002-9525-9730
-  - name: Wolf Byttner
-    affiliation: 3
-    orcid: 0000-0002-9525-9730
-affiliations:
- - name: VisioLab, Berlin, Germany
-   index: 1
- - name: Institute of Cognitive Science, University of Osnabrueck, Osnabrueck, Germany
-   index: 2
- - name: Rapid Health, London, England, United Kingdom
-   index: 3
-date: 16 August 2021
-bibliography: paper.bib
----
-
-# Summary
-Designing neural networks is a complex task.
-<<<<<<< HEAD
-Several tools exist which allow analyzing neural networks after and during training.
-Tools such as ... allow ...
-=======
-
-Several tools exist which allow analyzing neural networks after and during training.
-These techniques can be characterized by their focus on either data or model as well as their general abstractness.
-Examples for abstract model oriented techniques are tools for analyzing the sharpness of local
-optima [@keskar;@sensitivitygoogle], which can be an indicator for the generalizing capeabilities of the trained models.
-In these scenarios the complex of dataset and model is reduced to the error surface, allowing for insights into the differences between different setups.
-A less abstract data-centric technique GradCam by Selvaraju et al. [@gradcam;@gradcamplusplus], which reduce the model to a set of class-activation maps that can be overlayed over individual data points to get an intuitive understanding of the inference process.
-SVCCA [@svcca;@svcca2] can be considered model centric and a middle ground in terms of abstractness, since it allows the comparative analysis 
-on the features extracted by specific layers.
-SVCCA is also relevant from a functional perspective for this work, since it uses singular value decomposition as a core technique to obtain the analysis results.
-Another model centric tool that allows for a layer by layer analysis are logistic regression probes [@alain2016], which utilize logistic regressions trained on the output
-of a hidden layer to measure the linear seperability of the data and thus the quality of the intermediate solution quality of a classifier model.
->>>>>>> e560c228
-
-The latter is of great importance for this work, since Logistic Regression Probes are often used to compare models and identify the contribution of layers to overall performance [@feature-space;@sizematters;@goingdeeper] and to demonstrate that the saturation metric can is capable of showing parameter-inefficienies in neural netwoork architectures.
-
-However, the aforementioned  tools have significant limitation in terms of their usefulness in practical application scenarios, where these tools 
-are to be used to improve the performance of a given model.
-In case of data centric tools like GradCam the solution propagates back to the data, which makes it hard to derive decisions regarding the neural architecture.
-However, the biggest concern in all aforementioned tools are the cost in computational resources and the integration of the analysis into the workflow
-of a deep learning practicioner.
-Tools like SVCCA and Logistic Regression Probes require complex and computationally expensive procedures that need to be conducted after training.
-This naturally limits these techniques to small benchmarks and primarily academic datasets like Cifar10 [@feature-space].
-A analysis tool that is to be used during the development of a deep learning based model needs to be able to be used with little computational and workflow overhead as possible.
-Ideally the analysis can be done life while the training is in progress, allowing the researcher to interupt potentially long running training session to improve the model.
-Saturation was proposed in 2018 [@Shenk:Thesis:2018] and later refined [@feature-space] and is the only known analysis technique known to the authors 
-that has this capability while also allowing to identify parameter-inefficiencies in the setup [@feature-space;@sizematters;@goingdeeper].
-In order to make saturation usable an application scenario, it is necessary to provide a easy-to-use framework that allows for an integration of the tool into the normal training and inference code with only minimaly invasive changes.
-It is also necessary that the computation and analysis can be done online as part of the regular forward pass of the model, to make the integration as seemless as possible.
-
-The Python package Delve provides a framework for allowing a seemless and minimal overhead integration for saturation and 
-other statistical analysis of neural network layer eigenspaces.
-Delve hooks into PyTorch [@pytorch] models and allows saving statistics via TensorBoard [@tensorflow2015-whitepaper] events or CSV writers. 
-A comprehensive source of documentation is provided on the home page
-([http://delve-docs.readthedocs.io](delve-docs.readthedocs.io)).
-
-## Statement of Need
-Research on changes in neural network representations has exploded in the past years [@svcca;@svcca2;@gradcam;@kernelPCA;@alain2016;@featureAttribution].
-Furthermore, researchers who are interested in developing novel algorithms must implement from scratch much of the computational and algorithmic infrastructure for analysis and visualization.
-By packaging a library that is particularly useful for extracting statistics from neuarl network training, future researchers can benefit from access to a high-level interface and clearly documented methods for their work.
-
-## Overview of the Library
-The software is structured into several modules which distribute tasks. Full details are available at <https://delve-docs.readthedocs.io/>.
-
-The TensorBoardX `SummaryWriter` [@tensorflow2015-whitepaper] is used to efficiently save artifacts like images or statistics during training with minimal interruption.
-A variety of statistics can be observed:
-
-| Identifier | Statistic |
-|------------|----------------------------------------------------------------------------------|
-| idim | intrinsic dimensionality                                                               |
-| lsat | layer saturation (intrinsic dimensionality divided by feature space dimensionalit      |
-| cov  | the covariance-matrix (only saveable using the 'npy' save strategy)                    |
-| det  | the determinant of the covariance matrix (also known as generalized variance)          |
-| trc  | the trace of the covariance matrix, a measure of variance of the data                  |
-| dtrc | the trace of the diagonal matrix, another way of measuring the dispersion of the data. |
-| lsat | layer saturation (intrinsic dimensionality divided by feature space dimensionality)    |
-
-
-Several layers are supported:
-
-* Convolutional
-* Linear
-* LSTM
-  
-## Eigendecomposition of the feature covariance matrix
-
-<<<<<<< HEAD
-Saturation is a measure of the rank of the layer feature eigenspace introduced by [@Shenk:Thesis:2018;@spectral-analysis] and extended for ... [@feature-space].
-Covariance matrix of features is computed online as described in [@feature-space]...
-=======
-Saturation is a measure of the rank of the layer feature eigenspace introduced by [@Shenk:Thesis:2018;@spectral-analysis] and further explored in[@feature-space].
-
-Covariance matrix of features is computed online as described in [@feature-space]:
->>>>>>> e560c228
-
-$$Q(Z_l, Z_l) = \frac{\sum^{B}_{b=0}A_{l,b}^T A_{l,b}}{n} -(\bar{A}_l \bigotimes \bar{A}_l)$$
-
-for $B$ batches of layer output matrix $A_l$ and $n$ number of samples.
-
-# References
+---
+title: 'Delve: Neural Network Eigenspace Computation and Visualization'
+tags:
+  - Python
+  - deep learning
+  - saturation
+authors:
+  - name: Justin Shenk^[co-first author]
+    orcid: 0000-0002-0664-7337
+    affiliation: "1,2"
+  - name: Mats L. Richter^[co-first author]
+    affiliation: 2
+    orcid: 0000-0002-9525-9730
+  - name: Wolf Byttner
+    affiliation: 3
+    orcid: 0000-0002-9525-9730
+affiliations:
+ - name: VisioLab, Berlin, Germany
+   index: 1
+ - name: Institute of Cognitive Science, University of Osnabrueck, Osnabrueck, Germany
+   index: 2
+ - name: Rapid Health, London, England, United Kingdom
+   index: 3
+date: 16 August 2021
+bibliography: paper.bib
+---
+
+# Summary
+Designing neural networks is a complex task.
+
+Several tools exist which allow analyzing neural networks after and during training.
+These techniques can be characterized by their focus on either data or model as well as their general abstractness.
+Examples for abstract model oriented techniques are tools for analyzing the sharpness of local
+optima [@keskar;@sensitivitygoogle], which can be an indicator for the generalizing capeabilities of the trained models.
+In these scenarios the complex of dataset and model is reduced to the error surface, allowing for insights into the differences between different setups.
+A less abstract data-centric technique GradCam by Selvaraju et al. [@gradcam;@gradcamplusplus], which reduce the model to a set of class-activation maps that can be overlayed over individual data points to get an intuitive understanding of the inference process.
+SVCCA [@svcca;@svcca2] can be considered model centric and a middle ground in terms of abstractness, since it allows the comparative analysis 
+on the features extracted by specific layers.
+SVCCA is also relevant from a functional perspective for this work, since it uses singular value decomposition as a core technique to obtain the analysis results.
+Another model centric tool that allows for a layer by layer analysis are logistic regression probes [@alain2016], which utilize logistic regressions trained on the output
+of a hidden layer to measure the linear seperability of the data and thus the quality of the intermediate solution quality of a classifier model.
+
+The latter is of great importance for this work, since Logistic Regression Probes are often used to compare models and identify the contribution of layers to overall performance [@feature-space;@sizematters;@goingdeeper] and to demonstrate that the saturation metric can is capable of showing parameter-inefficienies in neural netwoork architectures.
+
+However, the aforementioned  tools have significant limitation in terms of their usefulness in practical application scenarios, where these tools 
+are to be used to improve the performance of a given model.
+In case of data centric tools like GradCam the solution propagates back to the data, which makes it hard to derive decisions regarding the neural architecture.
+However, the biggest concern in all aforementioned tools are the cost in computational resources and the integration of the analysis into the workflow
+of a deep learning practicioner.
+Tools like SVCCA and Logistic Regression Probes require complex and computationally expensive procedures that need to be conducted after training.
+This naturally limits these techniques to small benchmarks and primarily academic datasets like Cifar10 [@feature-space].
+A analysis tool that is to be used during the development of a deep learning based model needs to be able to be used with little computational and workflow overhead as possible.
+Ideally the analysis can be done life while the training is in progress, allowing the researcher to interupt potentially long running training session to improve the model.
+Saturation was proposed in 2018 [@Shenk:Thesis:2018] and later refined [@feature-space] and is the only known analysis technique known to the authors 
+that has this capability while also allowing to identify parameter-inefficiencies in the setup [@feature-space;@sizematters;@goingdeeper].
+In order to make saturation usable an application scenario, it is necessary to provide a easy-to-use framework that allows for an integration of the tool into the normal training and inference code with only minimaly invasive changes.
+It is also necessary that the computation and analysis can be done online as part of the regular forward pass of the model, to make the integration as seemless as possible.
+
+The Python package Delve provides a framework for allowing a seemless and minimal overhead integration for saturation and 
+other statistical analysis of neural network layer eigenspaces.
+Delve hooks into PyTorch [@pytorch] models and allows saving statistics via TensorBoard [@tensorflow2015-whitepaper] events or CSV writers. 
+A comprehensive source of documentation is provided on the home page
+([http://delve-docs.readthedocs.io](delve-docs.readthedocs.io)).
+
+## Statement of Need
+Research on changes in neural network representations has exploded in the past years [@svcca;@svcca2;@gradcam;@kernelPCA;@alain2016;@featureAttribution].
+Furthermore, researchers who are interested in developing novel algorithms must implement from scratch much of the computational and algorithmic infrastructure for analysis and visualization.
+By packaging a library that is particularly useful for extracting statistics from neuarl network training, future researchers can benefit from access to a high-level interface and clearly documented methods for their work.
+
+## Overview of the Library
+The software is structured into several modules which distribute tasks. Full details are available at <https://delve-docs.readthedocs.io/>.
+
+The TensorBoardX `SummaryWriter` [@tensorflow2015-whitepaper] is used to efficiently save artifacts like images or statistics during training with minimal interruption.
+A variety of statistics can be observed:
+
+| Identifier | Statistic |
+|------------|----------------------------------------------------------------------------------|
+| idim | intrinsic dimensionality                                                               |
+| lsat | layer saturation (intrinsic dimensionality divided by feature space dimensionalit      |
+| cov  | the covariance-matrix (only saveable using the 'npy' save strategy)                    |
+| det  | the determinant of the covariance matrix (also known as generalized variance)          |
+| trc  | the trace of the covariance matrix, a measure of variance of the data                  |
+| dtrc | the trace of the diagonal matrix, another way of measuring the dispersion of the data. |
+| lsat | layer saturation (intrinsic dimensionality divided by feature space dimensionality)    |
+
+
+Several layers are supported:
+
+* Convolutional
+* Linear
+* LSTM
+  
+## Eigendecomposition of the feature covariance matrix
+
+Saturation is a measure of the rank of the layer feature eigenspace introduced by [@Shenk:Thesis:2018;@spectral-analysis] and further explored in[@feature-space].
+
+Covariance matrix of features is computed online as described in [@feature-space]:
+
+$$Q(Z_l, Z_l) = \frac{\sum^{B}_{b=0}A_{l,b}^T A_{l,b}}{n} -(\bar{A}_l \bigotimes \bar{A}_l)$$
+
+for $B$ batches of layer output matrix $A_l$ and $n$ number of samples.
+
+# References