--- conflicted
+++ resolved
@@ -8,100 +8,6 @@
 
 from delve import CheckLayerSat
 
-<<<<<<< HEAD
-if __name__ == '__main__':
-
-    transform = transforms.Compose([
-        transforms.ToTensor(),
-        transforms.Normalize((0.5, 0.5, 0.5), (0.5, 0.5, 0.5))
-    ])
-
-    batch_size = 128
-
-    train_set = torchvision.datasets.CIFAR10(
-        root='./data', train=True, download=True, transform=transform)
-    train_loader = torch.utils.data.DataLoader(
-        train_set, batch_size=batch_size, shuffle=True, num_workers=1)
-
-    test_set = torchvision.datasets.CIFAR10(
-        root='./data', train=False, download=True, transform=transform)
-    test_loader = torch.utils.data.DataLoader(
-        test_set, batch_size=batch_size, shuffle=False, num_workers=1)
-
-
-    class Net(nn.Module):
-        def __init__(self, h2):
-            super(Net, self).__init__()
-            self.conv1 = nn.Conv2d(3, 6, 5)
-            self.pool = nn.MaxPool2d(2, 2)
-            self.conv2 = nn.Conv2d(6, 16, 5)
-            self.fc1 = nn.Linear(16 * 5 * 5, 120)
-            self.fc2 = nn.Linear(120, h2)
-            self.fc3 = nn.Linear(h2, 10)
-
-        def forward(self, x):
-            x = self.pool(F.relu(self.conv1(x)))
-            x = self.pool(F.relu(self.conv2(x)))
-            x = x.view(-1, 16 * 5 * 5)
-            x = F.relu(self.fc1(x))
-            x = F.relu(self.fc2(x))
-            x = self.fc3(x)
-            return x
-
-
-    device = torch.device("cuda:0" if torch.cuda.is_available() else "cpu")
-
-    torch.manual_seed(1)
-
-    epochs = 5
-
-    for h2 in [8, 32, 128]:  # compare various hidden layer sizes
-        net = Net(h2=h2)  # instantiate network with hidden layer size `h2`
-
-        net.to(device)
-        criterion = nn.CrossEntropyLoss()
-        optimizer = optim.SGD(net.parameters(), lr=0.001, momentum=0.9)
-
-        logging_dir = 'convNet/simpson_h2-{}'.format(h2)
-        stats = CheckLayerSat(logging_dir, net, sat_method='all')
-        stats.write(
-            "CIFAR10 ConvNet - Changing fc2 - size {}".format(h2))  # optional
-
-        for epoch in range(epochs):
-            running_loss = 0.0
-            step = 0
-            loader = tqdm(
-                train_loader, leave=True,
-                position=0)  # track step progress and loss - optional
-            for i, data in enumerate(loader):
-                step = epoch * len(loader) + i
-                inputs, labels = data
-                inputs, labels = inputs.to(device), labels.to(device)
-                optimizer.zero_grad()
-                outputs = net(inputs)
-                loss = criterion(outputs, labels)
-                loss.backward()
-
-                optimizer.step()
-
-                running_loss += loss.data
-                if i % 2000 == 1999:  # print every 2000 mini-batches
-                    print('[%d, %5d] loss: %.3f' % (epoch + 1, i + 1,
-                                                    running_loss / 2000))
-                    stats.add_scalar('batch_loss', running_loss, step)  # optional
-                    running_loss = 0.0
-
-                # update the training progress display
-                loader.set_description(desc='[%d/%d, %5d] loss: %.3f' %
-                                       (epoch + 1, epochs, i + 1, loss.data))
-                # display layer saturation levels
-                stats.saturation()
-
-        loader.write('\n')
-        loader.close()
-        stats.export_scalars_to_json(f"./all_scalars{h2}.json")
-        stats.close()
-=======
 transform = transforms.Compose([
     transforms.ToTensor(),
     transforms.Normalize((0.5, 0.5, 0.5), (0.5, 0.5, 0.5))
@@ -191,5 +97,4 @@
     loader.write('\n')
     loader.close()
     stats.export_scalars_to_json(f"./all_scalars{h2}.json")
-    stats.close()
->>>>>>> b49f2a1f
+    stats.close()